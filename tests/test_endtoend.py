--- conflicted
+++ resolved
@@ -61,28 +61,6 @@
             reference: str = "".join(reffile.readlines())
         self.assertEqual(output, reference)
 
-<<<<<<< HEAD
-	def test_no_shuffle(self):
-		output: str = subprocess.check_output([sys.executable, '-m', 'opustrainer', '-c', 'contrib/test_enzh_config_plain.yml', '-d', '-n'], encoding="utf-8")
-		reference: str = ""
-		with open('contrib/test-data/clean.enzh.10', 'r', encoding='utf-8') as reffile:
-			reference: str = "".join(reffile.readlines())
-		# Since we read 100 lines at a time, we wrap. Often.
-		# Hence, for the test to pass we need to read the number of lines in the test file
-		reference_arr = reference.split('\n')
-		output_arr = output.split('\n')
-		for i in range(len(reference_arr)):
-			# Skip final empty newline
-			if reference_arr[i] != '':
-				self.assertEqual(output_arr[i], reference_arr[i])
-
-	def test_noise(self):
-		output: str = subprocess.check_output([sys.executable, '-m', 'opustrainer', '-c', 'contrib/test_enzh_noise_modifier_config.yml', '-d', '--sync'], encoding="utf-8")
-		reference: str = ""
-		with open('contrib/test-data/test_enzh_noise_modifier_config.expected', 'r', encoding='utf-8') as reffile:
-			reference: str = "".join(reffile.readlines())
-			self.assertEqual(output, reference)
-=======
     def test_log_file_and_stderr(self):
         with tempfile.NamedTemporaryFile(suffix='.log', prefix="opustrainer") as tmpfile:
             process = subprocess.run([sys.executable, '-m', 'opustrainer', '-c', 'contrib/test_enzh_config_plain.yml', '-d', '-l', tmpfile.name], stdout = subprocess.PIPE, stderr=subprocess.PIPE, encoding="utf-8")
@@ -102,4 +80,11 @@
                     ref = ref.strip('\n')
                     logout = loglist[i].split('[Trainer]')[1]
                     self.assertEqual(logout, ref)
->>>>>>> f695e045
+
+    def test_noise(self):
+        process = subprocess.run([sys.executable, '-m', 'opustrainer', '-c', 'contrib/test_enzh_noise_modifier_config.yml', '-d', '--sync'], stdout = subprocess.PIPE, stderr=subprocess.PIPE, encoding="utf-8")
+        output = process.stdout
+        reference: str = ""
+        with open('contrib/test-data/test_enzh_noise_modifier_config.expected', 'r', encoding='utf-8') as reffile:
+            reference: str = "".join(reffile.readlines())
+            self.assertEqual(output, reference)